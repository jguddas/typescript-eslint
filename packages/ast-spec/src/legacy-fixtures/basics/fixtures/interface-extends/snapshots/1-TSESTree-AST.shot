--- conflicted
+++ resolved
@@ -16,17 +16,13 @@
           end: { column: 28, line: 3 },
         },
       },
-<<<<<<< HEAD
       declare: false,
-      extends: Array [
-=======
       extends: [
->>>>>>> cea05c8c
         TSInterfaceHeritage {
           type: "TSInterfaceHeritage",
           expression: Identifier {
             type: "Identifier",
-            decorators: Array [],
+            decorators: [],
             name: "Bar",
             optional: false,
 
@@ -46,7 +42,7 @@
       ],
       id: Identifier {
         type: "Identifier",
-        decorators: Array [],
+        decorators: [],
         name: "Foo",
         optional: false,
 
