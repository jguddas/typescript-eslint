--- conflicted
+++ resolved
@@ -16,7 +16,7 @@
               computed: false,
               key: Identifier {
                 type: "Identifier",
-                decorators: Array [],
+                decorators: [],
                 name: "method1",
                 optional: false,
 
@@ -27,13 +27,9 @@
                 },
               },
               kind: "method",
-<<<<<<< HEAD
               optional: false,
-              params: Array [],
+              params: [],
               readonly: false,
-=======
-              params: [],
->>>>>>> cea05c8c
               returnType: TSTypeAnnotation {
                 type: "TSTypeAnnotation",
                 typeAnnotation: TSVoidKeyword {
@@ -69,10 +65,10 @@
           },
         },
         declare: false,
-        extends: Array [],
+        extends: [],
         id: Identifier {
           type: "Identifier",
-          decorators: Array [],
+          decorators: [],
           name: "T",
           optional: false,
 
