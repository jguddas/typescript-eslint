import type { TSESLint, TSESTree } from '@typescript-eslint/utils';
import { AST_NODE_TYPES } from '@typescript-eslint/utils';
import * as tsutils from 'ts-api-utils';
import * as ts from 'typescript';

import * as util from '../util';

type Options = [
  {
    checksConditionals?: boolean;
    checksVoidReturn?: boolean | ChecksVoidReturnOptions;
    checksSpreads?: boolean;
  },
];

interface ChecksVoidReturnOptions {
  arguments?: boolean;
  attributes?: boolean;
  properties?: boolean;
  returns?: boolean;
  variables?: boolean;
}

type MessageId =
  | 'conditional'
  | 'voidReturnArgument'
  | 'voidReturnVariable'
  | 'voidReturnProperty'
  | 'voidReturnReturnValue'
  | 'voidReturnAttribute'
  | 'spread';

function parseChecksVoidReturn(
  checksVoidReturn: boolean | ChecksVoidReturnOptions | undefined,
): ChecksVoidReturnOptions | false {
  switch (checksVoidReturn) {
    case false:
      return false;

    case true:
    case undefined:
      return {
        arguments: true,
        attributes: true,
        properties: true,
        returns: true,
        variables: true,
      };

    default:
      return {
        arguments: checksVoidReturn.arguments ?? true,
        attributes: checksVoidReturn.attributes ?? true,
        properties: checksVoidReturn.properties ?? true,
        returns: checksVoidReturn.returns ?? true,
        variables: checksVoidReturn.variables ?? true,
      };
  }
}

export default util.createRule<Options, MessageId>({
  name: 'no-misused-promises',
  meta: {
    docs: {
      description: 'Disallow Promises in places not designed to handle them',
      recommended: 'recommended',
      requiresTypeChecking: true,
    },
    messages: {
      voidReturnArgument:
        'Promise returned in function argument where a void return was expected.',
      voidReturnVariable:
        'Promise-returning function provided to variable where a void return was expected.',
      voidReturnProperty:
        'Promise-returning function provided to property where a void return was expected.',
      voidReturnReturnValue:
        'Promise-returning function provided to return value where a void return was expected.',
      voidReturnAttribute:
        'Promise-returning function provided to attribute where a void return was expected.',
      conditional: 'Expected non-Promise value in a boolean conditional.',
      spread: 'Expected a non-Promise value to be spreaded in an object.',
    },
    schema: [
      {
        type: 'object',
        properties: {
          checksConditionals: {
            type: 'boolean',
          },
          checksVoidReturn: {
            oneOf: [
              { type: 'boolean' },
              {
                additionalProperties: false,
                properties: {
                  arguments: { type: 'boolean' },
                  attributes: { type: 'boolean' },
                  properties: { type: 'boolean' },
                  returns: { type: 'boolean' },
                  variables: { type: 'boolean' },
                },
                type: 'object',
              },
            ],
          },
          checksSpreads: {
            type: 'boolean',
          },
        },
      },
    ],
    type: 'problem',
  },
  defaultOptions: [
    {
      checksConditionals: true,
      checksVoidReturn: true,
      checksSpreads: true,
    },
  ],

  create(context, [{ checksConditionals, checksVoidReturn, checksSpreads }]) {
    const services = util.getParserServices(context);
    const checker = services.program.getTypeChecker();

    const checkedNodes = new Set<TSESTree.Node>();

    const conditionalChecks: TSESLint.RuleListener = {
      ConditionalExpression: checkTestConditional,
      DoWhileStatement: checkTestConditional,
      ForStatement: checkTestConditional,
      IfStatement: checkTestConditional,
      LogicalExpression: checkConditional,
      'UnaryExpression[operator="!"]'(node: TSESTree.UnaryExpression) {
        checkConditional(node.argument, true);
      },
      WhileStatement: checkTestConditional,
    };

    checksVoidReturn = parseChecksVoidReturn(checksVoidReturn);

    const voidReturnChecks: TSESLint.RuleListener = checksVoidReturn
      ? {
          ...(checksVoidReturn.arguments && {
            CallExpression: checkArguments,
            NewExpression: checkArguments,
          }),
          ...(checksVoidReturn.attributes && {
            JSXAttribute: checkJSXAttribute,
          }),
          ...(checksVoidReturn.properties && {
            Property: checkProperty,
          }),
          ...(checksVoidReturn.returns && {
            ReturnStatement: checkReturnStatement,
          }),
          ...(checksVoidReturn.variables && {
            AssignmentExpression: checkAssignment,
            VariableDeclarator: checkVariableDeclaration,
          }),
        }
      : {};

    const spreadChecks: TSESLint.RuleListener = {
      SpreadElement: checkSpread,
    };

    function checkTestConditional(node: {
      test: TSESTree.Expression | null;
    }): void {
      if (node.test) {
        checkConditional(node.test, true);
      }
    }

    /**
     * This function analyzes the type of a node and checks if it is a Promise in a boolean conditional.
     * It uses recursion when checking nested logical operators.
     * @param node The AST node to check.
     * @param isTestExpr Whether the node is a descendant of a test expression.
     */
    function checkConditional(
      node: TSESTree.Expression,
      isTestExpr = false,
    ): void {
      // prevent checking the same node multiple times
      if (checkedNodes.has(node)) {
        return;
      }
      checkedNodes.add(node);

      if (node.type === AST_NODE_TYPES.LogicalExpression) {
        // ignore the left operand for nullish coalescing expressions not in a context of a test expression
        if (node.operator !== '??' || isTestExpr) {
          checkConditional(node.left, isTestExpr);
        }
        // we ignore the right operand when not in a context of a test expression
        if (isTestExpr) {
          checkConditional(node.right, isTestExpr);
        }
        return;
      }
      const tsNode = services.esTreeNodeToTSNodeMap.get(node);
      if (isAlwaysThenable(checker, tsNode)) {
        context.report({
          messageId: 'conditional',
          node,
        });
      }
    }

    function checkArguments(
      node: TSESTree.CallExpression | TSESTree.NewExpression,
    ): void {
      const tsNode = services.esTreeNodeToTSNodeMap.get(node);
      const voidArgs = voidFunctionArguments(checker, tsNode);
      if (voidArgs.size === 0) {
        return;
      }

      for (const [index, argument] of node.arguments.entries()) {
        if (!voidArgs.has(index)) {
          continue;
        }

        const tsNode = services.esTreeNodeToTSNodeMap.get(argument);
        if (returnsThenable(checker, tsNode as ts.Expression)) {
          context.report({
            messageId: 'voidReturnArgument',
            node: argument,
          });
        }
      }
    }

    function checkAssignment(node: TSESTree.AssignmentExpression): void {
      const tsNode = services.esTreeNodeToTSNodeMap.get(node);
      const varType = services.getTypeAtLocation(node.left);
      if (!isVoidReturningFunctionType(checker, tsNode.left, varType)) {
        return;
      }

      if (returnsThenable(checker, tsNode.right)) {
        context.report({
          messageId: 'voidReturnVariable',
          node: node.right,
        });
      }
    }

    function checkVariableDeclaration(node: TSESTree.VariableDeclarator): void {
      const tsNode = services.esTreeNodeToTSNodeMap.get(node);
      if (tsNode.initializer === undefined || node.init == null) {
        return;
      }
      const varType = services.getTypeAtLocation(node.id);
      if (!isVoidReturningFunctionType(checker, tsNode.initializer, varType)) {
        return;
      }

      if (returnsThenable(checker, tsNode.initializer)) {
        context.report({
          messageId: 'voidReturnVariable',
          node: node.init,
        });
      }
    }

    function checkProperty(node: TSESTree.Property): void {
      const tsNode = services.esTreeNodeToTSNodeMap.get(node);
      if (ts.isPropertyAssignment(tsNode)) {
        const contextualType = checker.getContextualType(tsNode.initializer);
        if (
          contextualType !== undefined &&
          isVoidReturningFunctionType(
            checker,
            tsNode.initializer,
            contextualType,
          ) &&
          returnsThenable(checker, tsNode.initializer)
        ) {
          context.report({
            messageId: 'voidReturnProperty',
            node: node.value,
          });
        }
      } else if (ts.isShorthandPropertyAssignment(tsNode)) {
        const contextualType = checker.getContextualType(tsNode.name);
        if (
          contextualType !== undefined &&
          isVoidReturningFunctionType(checker, tsNode.name, contextualType) &&
          returnsThenable(checker, tsNode.name)
        ) {
          context.report({
            messageId: 'voidReturnProperty',
            node: node.value,
          });
        }
      } else if (ts.isMethodDeclaration(tsNode)) {
        if (ts.isComputedPropertyName(tsNode.name)) {
          return;
        }
        const obj = tsNode.parent;

        // Below condition isn't satisfied unless something goes wrong,
        // but is needed for type checking.
        // 'node' does not include class method declaration so 'obj' is
        // always an object literal expression, but after converting 'node'
        // to TypeScript AST, its type includes MethodDeclaration which
        // does include the case of class method declaration.
        if (!ts.isObjectLiteralExpression(obj)) {
          return;
        }

        if (!returnsThenable(checker, tsNode)) {
          return;
        }
        const objType = checker.getContextualType(obj);
        if (objType === undefined) {
          return;
        }
        const propertySymbol = checker.getPropertyOfType(
          objType,
          tsNode.name.text,
        );
        if (propertySymbol === undefined) {
          return;
        }

        const contextualType = checker.getTypeOfSymbolAtLocation(
          propertySymbol,
          tsNode.name,
        );

        if (isVoidReturningFunctionType(checker, tsNode.name, contextualType)) {
          context.report({
            messageId: 'voidReturnProperty',
            node: node.value,
          });
        }
        return;
      }
    }

    function checkReturnStatement(node: TSESTree.ReturnStatement): void {
      const tsNode = services.esTreeNodeToTSNodeMap.get(node);
      if (tsNode.expression === undefined || node.argument == null) {
        return;
      }
      const contextualType = checker.getContextualType(tsNode.expression);
      if (
        contextualType !== undefined &&
        isVoidReturningFunctionType(
          checker,
          tsNode.expression,
          contextualType,
        ) &&
        returnsThenable(checker, tsNode.expression)
      ) {
        context.report({
          messageId: 'voidReturnReturnValue',
          node: node.argument,
        });
      }
    }

    function checkJSXAttribute(node: TSESTree.JSXAttribute): void {
<<<<<<< HEAD
      const tsNode = services.esTreeNodeToTSNodeMap.get(node);
      const value = tsNode.initializer;
=======
>>>>>>> 9e41ceea
      if (
        node.value == null ||
        node.value.type !== AST_NODE_TYPES.JSXExpressionContainer
      ) {
        return;
      }
      const expressionContainer = parserServices.esTreeNodeToTSNodeMap.get(
        node.value,
      );
      const expression = parserServices.esTreeNodeToTSNodeMap.get(
        node.value.expression,
      );
      const contextualType = checker.getContextualType(expressionContainer);
      if (
        contextualType !== undefined &&
<<<<<<< HEAD
        isVoidReturningFunctionType(checker, value, contextualType) &&
        returnsThenable(checker, value)
=======
        isVoidReturningFunctionType(
          checker,
          expressionContainer,
          contextualType,
        ) &&
        returnsThenable(checker, expression)
>>>>>>> 9e41ceea
      ) {
        context.report({
          messageId: 'voidReturnAttribute',
          node: node.value,
        });
      }
    }

    function checkSpread(node: TSESTree.SpreadElement): void {
      const tsNode = services.esTreeNodeToTSNodeMap.get(node);

      if (isSometimesThenable(checker, tsNode.expression)) {
        context.report({
          messageId: 'spread',
          node: node.argument,
        });
      }
    }

    return {
      ...(checksConditionals ? conditionalChecks : {}),
      ...(checksVoidReturn ? voidReturnChecks : {}),
      ...(checksSpreads ? spreadChecks : {}),
    };
  },
});

function isSometimesThenable(checker: ts.TypeChecker, node: ts.Node): boolean {
  const type = checker.getTypeAtLocation(node);

  for (const subType of tsutils.unionTypeParts(checker.getApparentType(type))) {
    if (tsutils.isThenableType(checker, node, subType)) {
      return true;
    }
  }

  return false;
}

// Variation on the thenable check which requires all forms of the type (read:
// alternates in a union) to be thenable. Otherwise, you might be trying to
// check if something is defined or undefined and get caught because one of the
// branches is thenable.
function isAlwaysThenable(checker: ts.TypeChecker, node: ts.Node): boolean {
  const type = checker.getTypeAtLocation(node);

  for (const subType of tsutils.unionTypeParts(checker.getApparentType(type))) {
    const thenProp = subType.getProperty('then');

    // If one of the alternates has no then property, it is not thenable in all
    // cases.
    if (thenProp === undefined) {
      return false;
    }

    // We walk through each variation of the then property. Since we know it
    // exists at this point, we just need at least one of the alternates to
    // be of the right form to consider it thenable.
    const thenType = checker.getTypeOfSymbolAtLocation(thenProp, node);
    let hasThenableSignature = false;
    for (const subType of tsutils.unionTypeParts(thenType)) {
      for (const signature of subType.getCallSignatures()) {
        if (
          signature.parameters.length !== 0 &&
          isFunctionParam(checker, signature.parameters[0], node)
        ) {
          hasThenableSignature = true;
          break;
        }
      }

      // We only need to find one variant of the then property that has a
      // function signature for it to be thenable.
      if (hasThenableSignature) {
        break;
      }
    }

    // If no flavors of the then property are thenable, we don't consider the
    // overall type to be thenable
    if (!hasThenableSignature) {
      return false;
    }
  }

  // If all variants are considered thenable (i.e. haven't returned false), we
  // consider the overall type thenable
  return true;
}

function isFunctionParam(
  checker: ts.TypeChecker,
  param: ts.Symbol,
  node: ts.Node,
): boolean {
  const type: ts.Type | undefined = checker.getApparentType(
    checker.getTypeOfSymbolAtLocation(param, node),
  );
  for (const subType of tsutils.unionTypeParts(type)) {
    if (subType.getCallSignatures().length !== 0) {
      return true;
    }
  }
  return false;
}

function checkThenableOrVoidArgument(
  checker: ts.TypeChecker,
  node: ts.CallExpression | ts.NewExpression,
  type: ts.Type,
  index: number,
  thenableReturnIndices: Set<number>,
  voidReturnIndices: Set<number>,
): void {
  if (isThenableReturningFunctionType(checker, node.expression, type)) {
    thenableReturnIndices.add(index);
  } else if (isVoidReturningFunctionType(checker, node.expression, type)) {
    // If a certain argument accepts both thenable and void returns,
    // a promise-returning function is valid
    if (!thenableReturnIndices.has(index)) {
      voidReturnIndices.add(index);
    }
  }
}

// Get the positions of arguments which are void functions (and not also
// thenable functions). These are the candidates for the void-return check at
// the current call site.
// If the function parameters end with a 'rest' parameter, then we consider
// the array type parameter (e.g. '...args:Array<SomeType>') when determining
// if trailing arguments are candidates.
function voidFunctionArguments(
  checker: ts.TypeChecker,
  node: ts.CallExpression | ts.NewExpression,
): Set<number> {
  // 'new' can be used without any arguments, as in 'let b = new Object;'
  // In this case, there are no argument positions to check, so return early.
  if (!node.arguments) {
    return new Set<number>();
  }
  const thenableReturnIndices = new Set<number>();
  const voidReturnIndices = new Set<number>();
  const type = checker.getTypeAtLocation(node.expression);

  // We can't use checker.getResolvedSignature because it prefers an early '() => void' over a later '() => Promise<void>'
  // See https://github.com/microsoft/TypeScript/issues/48077

  for (const subType of tsutils.unionTypeParts(type)) {
    // Standard function calls and `new` have two different types of signatures
    const signatures = ts.isCallExpression(node)
      ? subType.getCallSignatures()
      : subType.getConstructSignatures();
    for (const signature of signatures) {
      for (const [index, parameter] of signature.parameters.entries()) {
        const decl = parameter.valueDeclaration;
        let type = checker.getTypeOfSymbolAtLocation(
          parameter,
          node.expression,
        );

        // If this is a array 'rest' parameter, check all of the argument indices
        // from the current argument to the end.
        // Note - we currently do not support 'spread' arguments - adding support for them
        // is tracked in https://github.com/typescript-eslint/typescript-eslint/issues/5744
        if (decl && ts.isParameter(decl) && decl.dotDotDotToken) {
          if (checker.isArrayType(type)) {
            // Unwrap 'Array<MaybeVoidFunction>' to 'MaybeVoidFunction',
            // so that we'll handle it in the same way as a non-rest
            // 'param: MaybeVoidFunction'
            type = checker.getTypeArguments(type)[0];
            for (let i = index; i < node.arguments.length; i++) {
              checkThenableOrVoidArgument(
                checker,
                node,
                type,
                i,
                thenableReturnIndices,
                voidReturnIndices,
              );
            }
          } else if (checker.isTupleType(type)) {
            // Check each type in the tuple - for example, [boolean, () => void] would
            // add the index of the second tuple parameter to 'voidReturnIndices'
            const typeArgs = checker.getTypeArguments(type);
            for (
              let i = index;
              i < node.arguments.length && i - index < typeArgs.length;
              i++
            ) {
              checkThenableOrVoidArgument(
                checker,
                node,
                typeArgs[i - index],
                i,
                thenableReturnIndices,
                voidReturnIndices,
              );
            }
          }
        } else {
          checkThenableOrVoidArgument(
            checker,
            node,
            type,
            index,
            thenableReturnIndices,
            voidReturnIndices,
          );
        }
      }
    }
  }

  for (const index of thenableReturnIndices) {
    voidReturnIndices.delete(index);
  }

  return voidReturnIndices;
}

/**
 * @returns Whether any call signature of the type has a thenable return type.
 */
function anySignatureIsThenableType(
  checker: ts.TypeChecker,
  node: ts.Node,
  type: ts.Type,
): boolean {
  for (const signature of type.getCallSignatures()) {
    const returnType = signature.getReturnType();
    if (tsutils.isThenableType(checker, node, returnType)) {
      return true;
    }
  }

  return false;
}

/**
 * @returns Whether type is a thenable-returning function.
 */
function isThenableReturningFunctionType(
  checker: ts.TypeChecker,
  node: ts.Node,
  type: ts.Type,
): boolean {
  for (const subType of tsutils.unionTypeParts(type)) {
    if (anySignatureIsThenableType(checker, node, subType)) {
      return true;
    }
  }

  return false;
}

/**
 * @returns Whether type is a void-returning function.
 */
function isVoidReturningFunctionType(
  checker: ts.TypeChecker,
  node: ts.Node,
  type: ts.Type,
): boolean {
  let hadVoidReturn = false;

  for (const subType of tsutils.unionTypeParts(type)) {
    for (const signature of subType.getCallSignatures()) {
      const returnType = signature.getReturnType();

      // If a certain positional argument accepts both thenable and void returns,
      // a promise-returning function is valid
      if (tsutils.isThenableType(checker, node, returnType)) {
        return false;
      }

      hadVoidReturn ||= tsutils.isTypeFlagSet(returnType, ts.TypeFlags.Void);
    }
  }

  return hadVoidReturn;
}

/**
 * @returns Whether expression is a function that returns a thenable.
 */
function returnsThenable(checker: ts.TypeChecker, node: ts.Node): boolean {
  const type = checker.getApparentType(checker.getTypeAtLocation(node));

  if (anySignatureIsThenableType(checker, node, type)) {
    return true;
  }

  return false;
}<|MERGE_RESOLUTION|>--- conflicted
+++ resolved
@@ -365,37 +365,27 @@
     }
 
     function checkJSXAttribute(node: TSESTree.JSXAttribute): void {
-<<<<<<< HEAD
-      const tsNode = services.esTreeNodeToTSNodeMap.get(node);
-      const value = tsNode.initializer;
-=======
->>>>>>> 9e41ceea
       if (
         node.value == null ||
         node.value.type !== AST_NODE_TYPES.JSXExpressionContainer
       ) {
         return;
       }
-      const expressionContainer = parserServices.esTreeNodeToTSNodeMap.get(
+      const expressionContainer = services.esTreeNodeToTSNodeMap.get(
         node.value,
       );
-      const expression = parserServices.esTreeNodeToTSNodeMap.get(
+      const expression = services.esTreeNodeToTSNodeMap.get(
         node.value.expression,
       );
       const contextualType = checker.getContextualType(expressionContainer);
       if (
         contextualType !== undefined &&
-<<<<<<< HEAD
-        isVoidReturningFunctionType(checker, value, contextualType) &&
-        returnsThenable(checker, value)
-=======
         isVoidReturningFunctionType(
           checker,
           expressionContainer,
           contextualType,
         ) &&
         returnsThenable(checker, expression)
->>>>>>> 9e41ceea
       ) {
         context.report({
           messageId: 'voidReturnAttribute',
