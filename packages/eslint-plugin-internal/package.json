--- conflicted
+++ resolved
@@ -14,16 +14,10 @@
   },
   "dependencies": {
     "@types/prettier": "*",
-<<<<<<< HEAD
-    "@typescript-eslint/rule-tester": "5.61.0",
-    "@typescript-eslint/scope-manager": "5.61.0",
-    "@typescript-eslint/type-utils": "5.61.0",
-    "@typescript-eslint/utils": "5.61.0",
-=======
+    "@typescript-eslint/rule-tester": "5.62.0",
     "@typescript-eslint/scope-manager": "5.62.0",
     "@typescript-eslint/type-utils": "5.62.0",
     "@typescript-eslint/utils": "5.62.0",
->>>>>>> cba0d113
     "prettier": "*"
   }
 }